--- conflicted
+++ resolved
@@ -67,18 +67,10 @@
       - name: Install pyqpp
         shell: bash
         run: |
-<<<<<<< HEAD
           python3 -mvenv venv
           if [ "$RUNNER_OS" == "Windows" ]; then
             venv\Scripts\Activate
           else
             source venv/bin/activate
-=======
-          python3 -m venv venv
-          if [ "$RUNNER_OS" == "Windows" ]; then
-            venv/Scripts/activate
-          else
-            . venv/bin/activate
->>>>>>> 46c8c982
           fi
           pip3 install .