--- conflicted
+++ resolved
@@ -44,32 +44,6 @@
 using QCircuit = qpp::QCircuit;
 using QEngine = qpp::QEngine;
 
-<<<<<<< HEAD
-=======
-/* qpp::QEngine trampoline class for virtual methods */
-class PyQEngine : public QEngine {
-  public:
-    using QEngine::QEngine;
-
-    bool is_noisy() const override {
-        PYBIND11_OVERRIDE(
-            bool,    /* Return type */
-            QEngine, /* Parent class */
-            is_noisy /* Name of function in C++ (must match Python name) */
-        );
-    }
-
-    QEngine& execute(idx reps = 1, bool try_sampling = true) override {
-        PYBIND11_OVERRIDE(
-            QEngine&, /* Return type */
-            QEngine,  /* Parent class */
-            execute,  /* Name of function in C++ (must match Python name) */
-            reps,     /* Argument(s) */
-            try_sampling);
-    }
-};
-
->>>>>>> d08c220a
 /* qpp::QNoisyEngine instantiator */
 template <typename NoiseModel, typename... CtorTypeList>
 void declare_noisy_engine(py::module& m, const std::string& type) {
@@ -702,41 +676,7 @@
              py::arg("reset_stats") = true)
         .def("execute", py::overload_cast<idx, bool>(&QEngine::execute),
              "Executes the entire quantum circuit description",
-<<<<<<< HEAD
-             py::arg("reps") = 1, py::arg("clear_stats") = true)
-        .def(
-            "execute_sample",
-            [](QEngine& qe, const std::vector<idx>& target, idx num_samples) {
-                std::map<std::string, idx> result;
-                auto stats = qe.execute_sample(target, num_samples);
-                for (auto&& elem : stats.data()) {
-                    std::stringstream ss;
-                    ss << qpp::disp(elem.first, "", "", "");
-                    result[ss.str()] = elem.second;
-                }
-                return result;
-            },
-            "Sample repeatedly from the output quantum state in the "
-            "computational basis (Z-basis)",
-            py::arg("target"), py::arg("num_samples") = 1)
-        .def(
-            "execute_sample",
-            [](QEngine& qe, idx num_samples) {
-                std::map<std::string, idx> result;
-                auto stats = qe.execute_sample(num_samples);
-                for (auto&& elem : stats.data()) {
-                    std::stringstream ss;
-                    ss << qpp::disp(elem.first, "", "", "");
-                    result[ss.str()] = elem.second;
-                }
-                return result;
-            },
-            "Sample repeatedly from the output quantum state in the "
-            "computational basis (Z-basis)",
-            py::arg("num_samples") = 1)
-=======
              py::arg("reps") = 1, py::arg("try_sampling") = true)
->>>>>>> d08c220a
         .def("to_JSON", &QEngine::to_JSON, "State of the engine in JSON format",
              py::arg("enclosed_in_curly_brackets") = true)
         .def("__repr__",
