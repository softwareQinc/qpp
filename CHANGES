Pre-release
<<<<<<< HEAD
    - Added CMake installation support and automatic package detection
      via 'find_package(qpp REQUIRED)'
=======
    - Added installation support and auto package detection via CMake
      find_package(qpp REQUIRED)
>>>>>>> b137d914
    - Added CircleCI continuous integration
    - CMake minimum required version bumped to 3.12 for automatic unit tests
      detection by CMake and other CMake-related "good practices"
    - Unit testing and examples are now separate CMake targets, one needs to
      explicitly type 'make unit_testing' and/or 'make examples' to build the
      unit testing suite and/or the examples, respectively
    - Simplified unit testing, now one can run tests with 'ctest' or
      'make test' (after explicitly built with 'make unit_testing'). Use
      'GTEST_COLOR=1 ARGS="-V" make test' or 'GTEST_COLOR=1 ctest -V' for
      coloured verbose testing output.
    - Fixed minor inadvertence in OpenQASM `crz` implementation, see
      https://github.com/softwareQinc/qpp/issues/99
    - Changed the signature of qpp::cwise() ["functions.hpp"] so it takes the
      scalar argument by value (and not constant reference as before). This
      avoids an internal compiler error (ICE) triggered when compiling
      "examples/functor.cpp" in MinGW.
    - Removed <iostream> implicit dependencies ["qpp.h"]
    - Added optional "context" to qpp::Exception ["classes/exception.hpp"]
    - Made qpp::QCircuit default-constructible ["classes/circuits/circuits.hpp"]
      so it constructs by default a 1-qubit circuit with no classical bits
    - qpp::QEngine::reset() now accepts a default argument
      'bool reset_stats = true' and cleans the engine's statistics by default
      ["classes/circuits/engines.hpp"]
    - Renamed ["examples/qasm/qasm1.cpp"] and ["examples/qasm/qasm2.cpp"]
      to ["examples/qasm/qasm_teleport_minimal.cpp"] and
      ["examples/qasm/qasm.cpp"]; the latter executes an arbitrary OpenQASM
      program read from the standard input or from a file (if specified)
    - Added the aggregate qpp::QCircuit::Resources
      ["classes/circuits/circuits.hpp"] class for quantum circuit resource
      estimations. It derives from qpp::IDisplay and qpp::IJSON, so one can
      display instances of it as text or in JSON format.
    - Implemented qpp::QCircuit::get_resources() which returns an
      instance of qpp::QCircuit::Resources
    - Renamed "examples/circuits/quantum_phase_estimation.cpp" to
      "examples/circuits/qpe_circuit.cpp"
    - Minor refactoring and code simplifications

Version 2.6 - 9 January 2021
    - Added Quantum Phase Estimation low-level API example in
      "examples/qpe.cpp", courtesy of @ryanhill1, see
      https://github.com/softwareQinc/qpp/pull/91
    - Added Quantum Phase Estimation high-level API example in
      "examples/circuits/quantum_phase_estimation.cpp", thanks @DevelopDaily for
      the suggestion, https://github.com/softwareQinc/qpp/issues/96
    - qpp::load() and qpp::save() ["input_output.hpp"] now use C++ I/O streams
      instead of file names, and load/save in text format (instead of
      binary format), while preserving the required precision. The old load/save
      functions that use binary files for I/O are now moved to the qpp::obsolete
      namespace and are deprecated.
    - Minor API changes:
        ["MATLAB/matlab.hpp"]
          - qpp::saveMATLAB() -> qpp::save_MATLAB()
          - qpp::loadMATLAB() -> qpp::load_MATLAB()
        ["classes/circuits/circuits.hpp"]
          - qpp::cCTRL_custom() -> qpp::cCTRL_joint()
          - qpp::CTRL_custom()  -> qpp::CTRL_joint()
          - qpp::gate_custom()  -> qpp::gate_joint()
    - Documentation improvements in ["classes/circuits/circuits.hpp"]
    - Updated Travis CI configuration

Version 2.5 - 28 November 2020
    - Significant improvements in qpp::QEngine::execute() for multiple runs
    - Changed all header extensions from ".h" to ".hpp" (except for "qpp.h")
    - Automatic OpenMP detection by CMake
    - CMake minimum required version bumped to 3.9 (3.12 for macOS) for
      automatic OpenMP detection
    - OpenQASM bugfixes
    - Renamed 'master' branch to 'main'

Version 2.4 - 13 May 2020
    - Enabled documentation searching by setting SEARCHENGINE = ON in
      "Doxyfile"
    - Implemented the following static member functions qpp::QCircuit::
          - is_CTRL()     - gate step is a controlled gate or not
          - is_cCTRL()    - gate step is a classically-controlled gate or not
          - is_non_CTRL() - gate step is a non-controlled gate or not
    - Changed qpp::QCircuit::
          - is_clean()  -> is_clean_qudit()
          - get_clean() -> get_clean_qudits()
    - Split qpp::QCircuit::remove_clean() into qpp::QCircuit::
          - remove_clean_qudit()  - removes single clean qudit from quantum
                                    circuit description
          - remove_clean_qudits() - removes list of clean qudits from quantum
                                    circuit description
    - Implemented qpp::QCircuit::
          - is_clean_dit()      - true if the classical dit is clean (not used),
                                  false otherwise
          - get_clean_dits()    - list of clean classical dits
          - remove_clean_dit()  - removes single clean classical dit from
                                  quantum circuit description
          - remove_clean_dits() - removes list of clean classical dits from
                                  quantum circuit description
    - Modified the signature of qpp::QCircuit::compress() to
      qpp::QCircuit::compress(bool compress_dits = false) so one can compress
      the clean classical dits as well
    - Removed the measured/non-measured qudits from qpp::QCircuit::display() and
      qpp::QEngine::display() since they make the output very large for quantum
      circuit descriptions with many qudits; kept them in the corresponding
      qpp::QCircuit::to_JSON() and qpp::QEngine::to_JSON() member functions
    - Implemented qpp::QEngine::set_dits() which sets all engine's classical
      dits at once

Version 2.3 - 2 May 2020
    - Added the following examples in the "examples" directory
          qram.cpp    - quantumly-accessible Random Access Memory over 
                        classical data
          layouts.cpp - various physical qubit layouts
    - Implemented qpp::QCircuit::
          bool operator==() const noexcept
          bool operator!=() const noexcept
      for quantum circuits simple (in)equality testing
    - Implemented
          qpp::super2kraus() - extracts a set of orthogonal (in the
                               Hilbert-Schmidt norm) Kraus operators from a
                               superoperator matrix ["operations.h"]
          qpp::bernoulli()   - generates Bernoulli-p random booleans
                               ["random.h"]
    - Kraus-related functions on full systems (not subsystems) now support
      input and output spaces of different dimensions, i.e., can now use
      non-square Kraus operators. All other Kraus-related functions for which
      the Kraus operators act on subsystems continue to require square Kraus
      operators.
    - Bugfix in qpp::QCircuit::add_circuit()
    - Fixed all Doxygen warnings (except spurious ones) 

Version 2.2 - 14 April 2020
    - Updated Google Test to version 1.10.0
    - Removed the Visual Studio solution (since it can be automatically
      generated by CMake), as we prefer to use CMake uniformly across all
      platforms
    - Implemented
          qpp::qRAM() - quantumly-accessible Random Access Memory over 
                        classical data (qRAM) ["operations.h"]
    - Added the new type qpp::qram for representing qRAM data ["types.h"]
    - Thanks to @DevelopDaily https://github.com/softwareQinc/qpp/issues/72,
      implemented qpp::QCircuit::
          is_clean      - true if the qudit is clean (not used), false
                          otherwise
          get_clean    - list of clean qudits
          remove_clean - removes single/list of clean qudits from quantum
                         circuit description
          compress()   - removes unused qudits from quantum circuit
                         description
    - More robust MATLAB integration, detects MATLAB automatically when the
      CMake flag -DWITH_MATLAB=ON is specified; if CMake can not detect it
      automatically, pass the additional CMake flag
      -DMATLAB_INSTALL_DIR=/path/to/MATLAB to manually specify MATLAB's 
      location
    - Updated MATLAB mx-API, detects MX_HAS_INTERLEAVED_COMPLEX for MATLAB
      versions >= R2018a, see
      https://www.mathworks.com/help/matlab/matlab_external/matlab-support-for-interleaved-complex.html
      but also continues to work with older MATLAB versions < R2018a
    - Changed the CMake flag EIGEN3_INCLUDE_DIR to EIGEN3_INSTALL_DIR
      so it is consistent with the MATLAB_INSTALL_DIR CMake flag

Version 2.1 - 14 March 2020 (3.14.2020 Pi day release)
    - Migrated the repository to https://github.com/softwareQinc/qpp
    - Changed gate definitions in "qasm/preprocessor.h" so they agree with
      Qiskit, see https://github.com/softwareQinc/qpp/issues/65 and 
      https://github.com/softwareQinc/qpp/issues/70
    - Minor API change in the QEngine::execute()/reset()/reset_stats(), now
      they all return a reference to *this
    - Added Bit_circuit::display() and Bit_circuit::to_JSON() in "reversible.h"
    - Added the option for "shifted" control gates in:
          qpp::applyCTRL()
          qpp::Gates::CTRL()
          qpp::QCircuit::CTRL()
    - Implemented
          qpp::States::j() const - |j> computational basis state of a single
                                   qudit

Version 2.0 - 24 August 2019
    - Added support for OpenQASM via the interface "qasm/qasm.h" containing:
          qpp::QCircuit qpp::qasm::read_from_file(const std::string& fname)
            - reads a OpenQASM file and returns the qpp::QCircuit
              representation
          qpp::QCircuit qpp::qasm::read(std::ifstream& stream)
            - reads an input stream and returns the qpp::QCircuit
              representation
    - Added corresponding OpenQASM examples in the directory
      "examples/circuits/qasm"
    - Implemented qpp::QCircuit::
          kron()     - Kronecker product with another quantum circuit
                       description
          measureZ() - new overload that allows multiple targets at once
          adjoint()  - in place adjoint of quantum circuit description
          kron()     - in place Kronecker product with another quantum circuit
                       description
    - Implemented the corresponding free functions as friends of qpp::QCircuit:
          qpp::adjoint()     - adjoint of quantum circuit description
          qpp::kron()        - Kronecker product between two quantum circuit
                               descriptions
          qpp::replicate()   - replicates (repeats) a quantum circuit
                               description
          qpp::add_circuit() - adds two quantum circuit descriptions
    - Implemented qudit resetting and discarding functions qpp::QCircuit::
          reset()   - resets qudits in a quantum circuit description by
                      measuring them non-destructively in the computational
                      basis followed by shifting them back to the |0> state
          discard() - discards qudits in a quantum circuit description by
                      measuring them destructively and ignoring the result of
                      the measurement
    - Implemented the corresponding free functions in "instruments.h":
          qpp::reset()   - resets qudits in a multipartite state by measuring
                           them non-destructively in the computational basis
                           followed by shifting them back to the |0> state
          qpp::discard() - discards qudits by measuring them destructively and
                           ignoring the result of the measurement
    - Implemented qpp::QCircuit::set_name() - set the QCircuit name after
                                              construction
    - API change in qpp::QCircuit::cCTRL*(), now accepts an additional "shift"
      on the control dits
    - Split qpp::QCircuit::get_depth() into qpp::QCircuit::
          get_gate_depth()        - gate depth
          get_measurement_depth() - measurement depth
      for a finer control over depth computations
    - Added support for non-destructive measurements in "instruments.h" by
      modifying the API for:
          qpp::measure()
          qpp::measure_seq()
    - Added "classes/layouts.h" header file for representing different physical
      qudit layouts. Implemented the class(es):
          qpp::Lattice                 - qudits on a multi-dimensional
                                         orthogonal grid
          qpp::PeriodicBoundaryLattice - qudits on a multi-dimensional
                                         orthogonal grid with periodic boundary
                                         conditions
    - Removed the documentation directory (doc). To generate the documentation
      in HTML/LaTeX formats, run `doxygen` from the root of the project.

Version 1.3 - 25 July 2019
    - Minimum required CMake version is now 3.2
    - Added MSVC support for CMake
    - Updated Google Test to version 1.8.1
    - Added enum {RES, PROB, ST} in "constants.h" for using with std::get<> on
      the result of qpp::measure() etc.
    - Split the "classes/circuits.h" into "classes/circuits/circuits.h" and
      "classes/circuits/engines.h"
    - Added noisy quantum engine for non-correlated noise
    - Added noisy teleportation example (that uses a noisy quantum engine) in
      "examples/circuits/noisy_teleport_qubit_circuit.cpp"
    - Implemented qpp::QCircuit::
          QFT()            - Quantum Fourier Transform
          TFQ()            - inverse Quantum Fourier Transform
          get_gate_depth() - circuit gate depth
          add_qudit()      - adds qudit(s) on the fly
          add_dit()        - adds classical dit(s) on the fly
          add_circuit()    - adds a quantum circuit description to the current
                             one
          replicate()      - replicates (repeats) the current quantum circuit
                             description
    - Implemented qpp::Bit_circuit::
          get_gate_count() - classical reversible circuit gate count
          get_depth()      - classical reversible circuit gate depth

Version 1.2 - 10 February 2019
    - Added new function in "functions.h":
          qpp::normalize() - normalizes a state vector (ket or bra) or density
                             matrix
    - Added new functions in "number_theory.h":
          qpp::convergents() - overloads that compute the convergents from a
                               continued fraction or a real number, see
                               http://mathworld.wolfram.com/Convergent.html
    - Added new functions in "operations.h":
          qpp::TFQ()      - inverse qudit quantum Fourier transform (includes
                            qubit QFT as a special case) on an entire quantum
                            state (state vector or density matrix)
          qpp::applyTFQ() - apply the inverse qudit quantum Fourier transform
                            on a subset of qudits of a state vector or
                            density matrix
    - Added new member functions for qpp::Gates:
          qpp::Gates::MODMUL() - quantum modular multiplication
    - Added Shor's algorithm example in "examples/shor.cpp"
    - Introduced the largest unsigned index qpp::idx_inf in "constants.h"
    - Added new exception classes in "classes/exception.h":
          qpp::exception::QuditAlreadyMeasured - self-explanatory
          qpp::exception::Duplicates      - thrown when a system such as a
                                            std::vector contains duplicates
          qpp::exception::NotImplemented  - code not yet implemented
          qpp::exception::InvalidIterator - invalid iterator (not initialized,
                                            past end, etc.)
    - Added std::string qpp::Gates::get_name(const cmat&) function which
      returns
      the names of the most common (one, two and three) qubit gates
    - Added new header file "classes/noise.h" and corresponding classes for
      simulating quantum noise (e.g. depolarizing, dephasing etc.) and a
      corresponding simple example in "examples/noise.cpp"
    - Added new abstract class qpp::IJSON in "classes/idisplay.h" for very
      basic JSON serialization support, and corresponding
      qpp::QCircuit::to_JSON() and qpp::QEngine::to_JSON()
    - Added new classes in the new header file "classes/circuits.h" for
      simulating qudit quantum circuits:
          qpp::QCircuit - Quantum circuit description, does not effectively
                            perform any operations
          qpp::QEngine  - Quantum engine for simulation of quantum circuits
    - Added new circuit simulator examples in "examples/circuits":
          teleport_qubit_circuit.cpp - qubit teleportation circuit example
          teleport_qudit_circuit.cpp - qudit teleportation circuit example
    - Removed qpp::eps constant from "constants.h", as one should simply use
      direct comparison with 0 when dealing with small doubles
    - Added support for hashing Eigen matrixes/vectors/expressions via
      qpp::hash_eigen() in "functions.h"; code based on
      boost::hash_combine(), see 
      https://www.boost.org/doc/libs/1_69_0/doc/html/hash/reference.html\#boost.hash_combine

Version 1.1 - 26 November 2018
    - Added new functions in "operations.h":
          qpp::QFT()      - qudit quantum Fourier transform (includes qubit
                            QFT as a special case) on an entire quantum state
                            (state vector or density matrix)
          qpp::applyQFT() - qpply the qudit quantum Fourier transform on a
                            subset of qudits of a state vector or density
                            matrix
    - Added Quantum Fourier transform example in "examples/qft.cpp"
    - Added new member functions for qpp::Gates:
          qpp::Gates::RX()   - rotation around X
          qpp::Gates::RY()   - rotation around Y
          qpp::Gates::RZ()   - rotation around Z
          qpp::Gates.SWAPd() - qudit SWAP gate
    - Added a suite of stress tests in "stress_tests" (only for POSIX systems)
    - Added Qiskit and QuTiP stress tests in "stress_tests/python"

Version 1.0 - 3 July 2018
    - Added full support for reversible classical circuits, added
      "classes/reversible.h" header file that contains the following classes:
          qpp::Dynamic_bitset - bitsets of variable length
          qpp::Bit_circuit    - classical reversible circuits
    - Added "examples/reversible.cpp" example
    - The path to MATLAB can now be specified in the CMake command line (not
      hard coded anymore), such as
          cmake .. -DWITH_MATLAB="/Applications/MATLAB_R2017b.app"
    - qpp::ket operator "" _ket(), qpp::ket operator "" _bra() and
      qpp::ket operator "" _prj() are now inside the newly introduced inline
      namespace qpp::literals
    - Minor bug in qpp::Exception::what(), thanks Nick Lewycky for spotting it
    - Updated the Wiki

Version 1.0-rc4 - Release Candidate 4, 24 January 2018
    - Changed qpp::ket operator "" _q() to qpp::ket operator "" _ket()
    - Added qpp::bra operator "" _bra() and qpp::cmat operator "" _prj()
    - Updated documentation

Version 1.0-rc3 - Release Candidate 3, 21 January 2018
    - License change from GPL to MIT
    - Added Visual Studio 2017 solution
    - Added support for AppVeyor continuous integration 
    - Added support for reversible classical circuits, via the following
      classes in "experimental.h":
          qpp::experimental::Dynamic_bitset - bitsets of variable length
          qpp::experimental::Bit_circuit    - classical reversible circuits
    - Added qpp::ket operator "" _q() helper in "functions.h" for constructing
      multi-partite qubit kets
    - Added comprehensive Wiki instead of the quick starting guide  

Version 1.0-rc2 - Release Candidate 2, 6 September 2017
    - Added serialization capabilities for the PRNG in qpp::RandomDevices from
      "classes/random_devices.h":
          qpp::RandomDevices::load() - loads the state of PRNG from a stream
          qpp::RandomDevices::save() - saves the state of PRNG to a stream
    - Added a getter for qpp::RandomDevices::prng_ (now with private access):
          qpp::RandomDevices::get_prng()
    - Eigen3 is detected automatically by CMake (if Eigen3 was installed via a
      package manager). If not, it can be specified manually by passing the
      -DEIGEN3_INCLUDE_DIR=/path/to/eigen3 flag to the CMake command line.

Version 1.0-rc1 - Release Candidate 1, 11 November 2016
    - Slight performance improvements (lambda workers do not capture by value
      anymore)
    - API change in "classes/exception.h": now all Quantum++ exceptions have
      their own type, being derived from the base exception class
      qpp::exception::Exception. All exception classes are now in their
      separate namespace qpp::exception.

Version 1.0.0-beta4 - 2 November 2016
    - Added new functions in "classes/states.h":
          qpp::States::zero()  - zero state of n qudits
          qpp::States::one()   - one state of n qudits
          qpp::States::jn()    - |jj...j> state of n qudits
          qpp::States::plus()  - plus state of n qubits
          qpp::States::minus() - minus state of n qubits
    - Corrected qpp::is_matrix_expression<> type trait so now it works fine
          Thanks to @davidhigh http://stackoverflow.com/a/40293333/3093378
    - Fixed bug in qpp::cor()
    - Renamed qpp::loadMATLABmatrix() and saveMATLABmatrix() to
      qpp::loadMATLAB() and qpp::saveMATLAB(), respectively. Slightly changed
      their implementation so now one can load/save any Eigen type, similarly
      to qpp::load() and qpp::save().
    - Almost full code coverage via unit testing

Version 1.0.0-beta3 - 22 October 2016
    - Added support for Travis CI continuous integration
    - Added new functions in "classes/states.h":
          qpp::States::mes() - maximally entangled state of 2 qudits
    - Added new functions in "random.h":
          qpp::randprob() - random probability vector uniformly distributed
                            over the probability simplex

Version 1.0.0-beta2 - 13 October 2016
    - Updated to GoogleTest 1.8.0 for unit testing
    - Added d = 2 overloads for all functions that take a list of dimensions
      as one of their arguments
    - Additional code sanitizing and unit testing

Version 1.0.0-beta1 - 10 October 2016
    - GoogleMock 1.7.0 is now included in the project for portable unit testing
      (see the README.md file for more details)
    - Removed the qpp::ubigint type so there is no more danger of mixing signed
      and unsigned types. All related functions now use qpp::bigint.
    - Fixed overflow bug in qpp::powm() when numbers were very large
    - qpp::isprime() is now based on the Miller-Rabin primality test
    - qpp::rand(Type a, Type b) family of functions now throw if b > a for
      integer types or when a == b for floating-point types
    - Added new functions in "number_theory.h":
          qpp::randprime() - random prime number generator
          qpp::modmul()    - modular multiplication that avoids overflows
    - Additional unit testing, added unit testing skeleton for all codebase

Version 0.8.8.2 - 3 October 2016
    - This is a bug-fix release
    - Fixed compile bug in qpp::measure_seq() due to trying to modify a const
      copy, which should have been non-const

Version 0.8.8 - 30 September 2016
    - Added OpenMP support for clang >= 3.7 in CmakeLists.txt
    - Required minimum CMake version is now 3.0
    - Added more unit testing, "number_theory.h" is now fully tested
    - Split unit testing in separate files according to the tested header file
    - Fixed typo in CMakeLists.txt which in effect disabled OpenMP
      for version 0.8.6. PLEASE use the CMakeLists.txt from current version!
    - SFINAE for all functions that have STL-containers as parameters
    - Improved performance via removing unnecessary copy, see Issue #31,thanks
      @vasekp
    - Corrected code typo in qpp::internal::Singleton<T>, see Issue #35, thanks
      @titaschanda
    - Fixed critical bug in qpp::lcm(const std::vector<bigint>&)
    - Fixed critical bug in qpp::x2contfrac()
    - Added new functions in "number_theory.h":
          qpp::egcd()   - extended greatest common divisor algorithm
          qpp::modinv() - modular inverse of a mod p

Version 0.8.6 - 1 November 2015
    - Fixed serious bug in qpp::applyCTRL(), which was failing before for
      control gates with 2 or more controls. Added unit test in
      "unit_tests/testing.cpp".
    - Removed "macros.h" preprocessor debug macros header added in v0.8.4

Version 0.8.4 - 14 October 2015
    - Added "macros.h" preprocessor debug macros header, containing:
          PRINT(x)   - std::cout << (x)
          PRINTLN(x) - std::cout << (x) << std::endl
          ERROR(x)   - std::cerr << (x)
          ERRORLN(x) - std::cerr << (x) << std::endl
    - Added new functions in "operations.h":
          qpp::ip() - Generalized inner product
    - Modified qpp::measure() so that the output consists of pure states
      whenever the input is a pure state and the measurement operators are
      rank-one POVMs (technically rank-one Kraus operators). Includes basis
      measurements as a particular case.
    - Improved qpp::Timer<>, now both the duration and the clock's type can be
      specified as template parameters, defaulted to
      std::chrono::duration<double> and std::chrono::steady_clock, respectively

Version 0.8.2 - 20 May 2015
    - Added "traits.h" type traits header file with the following type traits:
          qpp::is_iterable<> - checks for iterable STL-like containers
          qpp::is_matrix_expression<> - checks for Eigen::MatrixBase<>
          expressions
          qpp::is_complex<>  - checks whether the type is std::complex<>
    - Added "statistics.h" header file containing the following new functions:
          qpp::uniform()    - uniform probability distribution vector
          qpp::marginalX()  - marginal distribution
          qpp::marginalY()  - marginal distribution
          qpp::avg()        - average
          qpp::sigma()      - standard deviation
          qpp::cov()        - covariance
          qpp::cor()        - correlation
          qpp::var()        - variance
    - Added new examples in the directory "examples"

Version 0.8 - 8 May 2015
    - Added new data type aliases in "types.h"
          bigint  - Big integer, alias for long long int
          ubigint - Non-negative big integer, alias for unsigned long long int
    - Added new overloads in "random.h":
          qpp::rand() - overloads for bigint and ubigint
    - Added new functions in "number_theory.h":
          qpp::modpow() - computes a^n mod p for non-negative integers
    - Added IDisplay as an abstract base class for enforcing the override of
      its member function
          std::ostream& IDisplay::display(std::ostream&) const
      in all derived classes. This latter function performs all of the stream
      extraction operator work, and it is invoked automatically by the
          friend std::ostream& operator<<(std::ostream&, const qpp::IDisplay&)
      defined inline in qpp::IDisplay. In other words, the extraction operator
      delegates the work to the virtual display() function. Finally, all
      classes that support stream extraction (qpp::IOManipEigen,
      qpp::IOManipPointer, qpp::IOManipRange and qpp::Timer) now inherit from
      qpp::IDisplay.
    - Replaced std::basic_ostream<charT, traits> by std::ostream in all code,
      as using traits over-complicated the design and it was not worth it
    - Marked final all classes that are not intended to be used as base classes
    - Modified the CMakeLists.txt, which now:
        - supports only GNU gcc and LLVM/Apple clang, otherwise emits an error
          during the CMake running phase
        - adds -D_NO_THREAD_LOCAL definition for conditional compiling the
          source code without support for std::thread_local (if using e.g.
          LLVM/Apple clang with libc++, as libc++ does not yet support
          std::thread_local)
        - uses OpenMP only if the compiler is detected as GNU gcc

Version 0.7 - 22 April 2015
    - Marked all non-template functions defined in headers as "inline" and all
      singletons as "static", since otherwise including "qpp.h" in separate
      compilation units led to linker errors due to duplicated symbols

Version 0.6 - 16 April 2015
    - Reverted changes to qpp::internal::Singleton<T> (no need anymore for
      static void operator delete(void*)), but clients have to explicitly mark
      both constructor and destructor private
    - Minor cosmetic changes

Version 0.5 - 19 March 2015
    - Fixed a bug in class qpp::internal::Singleton<T> which allowed deleting
      the instance via a pointer. Now static void operator delete(void*) is
      marked private.

Version 0.4 - 8 March 2015
    - Added noexcept specification where suitable
    - Added the following exception types to the qpp::Exception::Type strong
      enumeration: NOT_QUBIT_MATRIX (replaces previous NOT_QUBIT_GATE),
      NOT_QUBIT_CVECTOR, NOT_QUBIT_RVECTOR and NOT_QUBIT_VECTOR
    - Added overloads of qpp::ptrace1(), qpp::ptrace2(), qpp::ptrace() and
      qpp::ptranspose() that allow a pure state input, as it was the case
      before with qpp::syspermute()
    - Added overloads of qpp::prod() and qpp::sum() for STL-like containers
    - Added new functions in "functions.h":
          qpp::complement()  - computes the complement of a subsystem vector
          qpp::rho2bloch()   - qubit density matrix to Bloch vector
          qpp::bloch2rho()   - Bloch vector to qubit density matrix
    - Added new functions in "instruments.h":
          qpp::measure_seq() - measures subsystems sequentially
    - Removed support for the C-style random number engine, as it is not thread
      safe. Hence, Eigen::Matrix::Random() should not be used, use instead
      qpp::rand() functions.
    - Added support for unit testing via Google Mock/Google Test, see
      "unit_tests/testing.cpp"

Version 0.3 - 15 February 2015
    - Added qpp::internal::Singleton<T>::get_thread_local_instance()

Version 0.2 - 26 January 2015
    - Minor fixes
    - Added prime-number related functions in "number_theory.h":
          qpp::factors() - prime factors of positive integer
          qpp::isprime() - primality test

Version 0.1 - 21 December 2014
    - First stable version, initial public release<|MERGE_RESOLUTION|>--- conflicted
+++ resolved
@@ -1,11 +1,6 @@
 Pre-release
-<<<<<<< HEAD
-    - Added CMake installation support and automatic package detection
-      via 'find_package(qpp REQUIRED)'
-=======
     - Added installation support and auto package detection via CMake
       find_package(qpp REQUIRED)
->>>>>>> b137d914
     - Added CircleCI continuous integration
     - CMake minimum required version bumped to 3.12 for automatic unit tests
       detection by CMake and other CMake-related "good practices"
