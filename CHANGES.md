--- conflicted
+++ resolved
@@ -61,13 +61,11 @@
 - Simplified MATLAB detection via CMake `find_package()` function. Users should
   only use `-DQPP_MATLAB=ON` when building with MATLAB support, all other
   MATLAB-related CMake flags have been removed.
-<<<<<<< HEAD
 - Bugfix in `qpp::adjoint(QCircuit)`
 - Added `cond_func_t` type alias in ["qpp/types.hpp"] for boolean predicates of
   the form `std::vector<idx> -> bool`
-=======
-- Added `read_from_string` to `qasm.hpp` and an associated pyqpp wrapper
->>>>>>> bfbbf164
+- Added `qpp::read_from_string()` to ["qpp/qasm/qasm.hpp"] and an associated
+  pyqpp wrapper
 
 # Version 5.1 - 1 March 2024
 
